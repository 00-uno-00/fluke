--- conflicted
+++ resolved
@@ -137,10 +137,7 @@
    
    OptimizerConfigurator
    Configuration
-<<<<<<< HEAD
-=======
    ClientObserver
->>>>>>> 5162cd63
    ServerObserver
 
 ```
