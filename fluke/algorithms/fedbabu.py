--- conflicted
+++ resolved
@@ -9,10 +9,6 @@
 from typing import Any, Iterable
 
 from rich.progress import Progress
-<<<<<<< HEAD
-from typing import Any, Callable, Iterable
-=======
->>>>>>> 5162cd63
 from torch.nn import Module
 
 sys.path.append(".")
@@ -108,14 +104,8 @@
 
     def __init__(self,
                  model: Module,
-<<<<<<< HEAD
-                 test_data: FastDataLoader,
-                 clients: Iterable[PFLClient],
-                 eval_every: int = 1,
-=======
                  test_set: FastDataLoader,  # not used
                  clients: Iterable[PFLClient],
->>>>>>> 5162cd63
                  weighted: bool = False):
         super().__init__(model=model, test_set=None, clients=clients, weighted=weighted)
 
