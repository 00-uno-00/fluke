--- conflicted
+++ resolved
@@ -14,12 +14,6 @@
 sys.path.append(".")
 
 from . import GlobalSettings  # NOQA
-<<<<<<< HEAD
-from .utils import (Configuration, OptimizerConfigurator,  # NOQA
-                    get_class_from_qualified_name, get_loss, get_model, plot_distribution)  # NOQA
-from .utils.log import get_logger  # NOQA
-=======
->>>>>>> 5162cd63
 from .data import DataSplitter, FastDataLoader  # NOQA
 from .data.datasets import Datasets  # NOQA
 from .evaluation import ClassificationEval  # NOQA
@@ -107,27 +101,12 @@
 
 
 @app.command()
-<<<<<<< HEAD
-def federation(alg_cfg: str = typer.Argument(...,
-                                             help='Config file for the algorithm to run'),
-               resume: str = typer.Option(None, help='Path to the checkpoint file to load.'),
-               save: str = typer.Option(None, help='Path to the checkpoint file to save.'),
-               seed: int = typer.Option(None, help='Seed for reproducibility.')) -> None:
-    """Run a federated learning experiment.
-
-    Args:
-        alg_cfg (str): Configuration file for the algorithm to run.
-        seed (int, optional): Seed for reproducibility, defaults to None. If None, the seed
-            is taken from the configuration file.
-    """
-=======
 def federation(alg_cfg: str = typer.Argument(..., help='Config file for the algorithm to run'),
                resume: str = typer.Option(None, help='Path to the checkpoint file to load.'),
                save: str = typer.Option(None, help='Path to the checkpoint file to save.'),
                seed: int = typer.Option(None, help='Seed for reproducibility.')) -> None:
     """Run a federated learning experiment."""
 
->>>>>>> 5162cd63
     cfg = Configuration(CONFIG_FNAME, alg_cfg)
     if seed is not None:
         cfg.exp.seed = seed
@@ -232,12 +211,7 @@
 
     client_mean = pd.DataFrame(client_evals).mean(numeric_only=True).to_dict()
     client_mean = {k: float(np.round(float(v), 5)) for k, v in client_mean.items()}
-<<<<<<< HEAD
-    rich.print(Panel(Pretty(client_mean, expand_all=True),
-                     title="Overall local performance"))
-=======
     log.pretty_log(client_mean, title="Overall local performance")
->>>>>>> 5162cd63
 
 
 @app.callback()
